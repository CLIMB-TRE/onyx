[tool.poetry]
name = "onyx"
<<<<<<< HEAD
version = "0.20.2"
description = "API for Pathogen Metadata"
=======
version = "0.20.3"
description = "API for Pathogen Metadata."
>>>>>>> 0ad2d855
authors = ["Thomas Brier <t.o.brier@bham.ac.uk>"]
license = "LICENSE"
readme = "README.md"

[tool.poetry.dependencies]
python = "^3.11"
gunicorn = "^22.0.0"
psycopg2-binary = "^2.9.9"
python-dotenv = "^1.0.1"
django = "^5.0.8"
djangorestframework = "^3.14.0"
django-rest-knox = "^4.2.0"
django-filter = "^24.2"
django-simple-history = "^3.5.0"
pydantic = "^2.8.2"
django-cors-headers = "^4.3.1"

[tool.poetry.group.test]
optional = true

[tool.poetry.group.test.dependencies]
coverage = "^7.6.1"

[tool.poetry.group.dev]
optional = true

[tool.poetry.group.dev.dependencies]
ruff = "^0.11.2"

[tool.coverage.run]
omit = [
    "*/migrations/*",
    "*/tests/*",
    "*/tests.py",
    "*/asgi.py",
    "*/wsgi.py",
    "*/admin.py",
    "*/manage.py",
]

source = ["."]
[tool.coverage.report]
sort = "-miss"

[build-system]
requires = ["poetry-core"]
build-backend = "poetry.core.masonry.api"<|MERGE_RESOLUTION|>--- conflicted
+++ resolved
@@ -1,12 +1,7 @@
 [tool.poetry]
 name = "onyx"
-<<<<<<< HEAD
-version = "0.20.2"
-description = "API for Pathogen Metadata"
-=======
 version = "0.20.3"
 description = "API for Pathogen Metadata."
->>>>>>> 0ad2d855
 authors = ["Thomas Brier <t.o.brier@bham.ac.uk>"]
 license = "LICENSE"
 readme = "README.md"
