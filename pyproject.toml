--- conflicted
+++ resolved
@@ -1,10 +1,6 @@
 [tool.poetry]
 name = "onyx"
-<<<<<<< HEAD
-version = "0.10.0"
-=======
 version = "0.10.1"
->>>>>>> 574392fb
 description = "API for pathogen metadata."
 authors = ["Thomas Brier <t.brier@outlook.com>"]
 license = "LICENSE"
